#include <string>
#include "core/compiler.h"
#include "gtest/gtest.h"
#include "tests/util/util.h"
#include "torch/csrc/jit/ir/irparser.h"

TEST(Converters, ATenReLUConvertsCorrectly) {
  const auto graph = R"IR(
      graph(%0 : Tensor):
        %3 : Tensor = aten::relu(%0)
        return (%3))IR";

  auto g = std::make_shared<torch::jit::Graph>();
  torch::jit::parseIR(graph, g.get());

  auto in = at::randint(-5, 5, {5}, {at::kCUDA});
  auto params = trtorch::core::conversion::get_named_params(g->inputs(), {});
  auto jit_results = trtorch::tests::util::RunGraph(g, params, {in});

  in = at::clone(in);
  params = trtorch::core::conversion::get_named_params(g->inputs(), {});
  auto trt_results = trtorch::tests::util::RunGraphEngine(g, params, {in});

  ASSERT_TRUE(trtorch::tests::util::almostEqual(jit_results[0], trt_results[0], 2e-6));
}

TEST(Converters, ATenSigmoidConvertsCorrectly) {
  const auto graph = R"IR(
      graph(%0 : Tensor):
        %3 : Tensor = aten::sigmoid(%0)
        return (%3))IR";

  auto g = std::make_shared<torch::jit::Graph>();
  torch::jit::parseIR(graph, g.get());

  auto in = at::randint(-5, 5, {5}, {at::kCUDA});
  auto params = trtorch::core::conversion::get_named_params(g->inputs(), {});
  auto jit_results = trtorch::tests::util::RunGraph(g, params, {in});

  in = at::clone(in);
  params = trtorch::core::conversion::get_named_params(g->inputs(), {});
  auto trt_results = trtorch::tests::util::RunGraphEngine(g, params, {in});

  ASSERT_TRUE(trtorch::tests::util::almostEqual(jit_results[0], trt_results[0], 4e-6));
}

TEST(Converters, ATenTanhConvertsCorrectly) {
  const auto graph = R"IR(
      graph(%0 : Tensor):
        %3 : Tensor = aten::tanh(%0)
        return (%3))IR";

  auto g = std::make_shared<torch::jit::Graph>();
  torch::jit::parseIR(graph, g.get());

  auto in = at::randint(-5, 5, {5}, {at::kCUDA});
  auto params = trtorch::core::conversion::get_named_params(g->inputs(), {});
  auto jit_results = trtorch::tests::util::RunGraph(g, params, {in});

  in = at::clone(in);
  params = trtorch::core::conversion::get_named_params(g->inputs(), {});
  auto trt_results = trtorch::tests::util::RunGraphEngine(g, params, {in});

  ASSERT_TRUE(trtorch::tests::util::almostEqual(jit_results[0], trt_results[0], 7e-6));
}

// TODO: Seems like the IR parser is not handling negative numbers well, need to
// follow up with the PyTorch Team
TEST(Converters, ATenHardTanhConvertsCorrectly) {
  const auto graph = R"IR(
    graph(%0 : Tensor):
      %1 : float = prim::Constant[value=-1.0]()
      %2 : float = prim::Constant[value=1.0]()
      %3 : Tensor = aten::hardtanh(%0, %1, %2)
      return (%3))IR";

  auto g = std::make_shared<torch::jit::Graph>();
  torch::jit::parseIR(graph, g.get());

  auto in = at::randint(-5, 5, {5}, {at::kCUDA});
  auto params = trtorch::core::conversion::get_named_params(g->inputs(), {});
  auto jit_results = trtorch::tests::util::RunGraph(g, params, {in});

  in = at::clone(in);
  params = trtorch::core::conversion::get_named_params(g->inputs(), {});
  auto trt_results = trtorch::tests::util::RunGraphEngine(g, params, {in});

  ASSERT_TRUE(trtorch::tests::util::almostEqual(jit_results[0], trt_results[0], 2e-6));
}

TEST(Converters, ATenHardTanhCustomRangeConvertsCorrectly) {
  const auto graph = R"IR(
      graph(%0 : Tensor):
        %1 : float = prim::Constant[value=0.0]()
        %2 : float = prim::Constant[value=6.0]()
        %3 : Tensor = aten::hardtanh(%0, %1, %2)
        return (%3))IR";

  auto g = std::make_shared<torch::jit::Graph>();
  torch::jit::parseIR(graph, g.get());

  auto in = at::randint(-5, 5, {5}, {at::kCUDA});
  auto params = trtorch::core::conversion::get_named_params(g->inputs(), {});
  auto jit_results = trtorch::tests::util::RunGraph(g, params, {in});

  in = at::clone(in);
  params = trtorch::core::conversion::get_named_params(g->inputs(), {});
  auto trt_results = trtorch::tests::util::RunGraphEngine(g, params, {in});

  ASSERT_TRUE(trtorch::tests::util::almostEqual(jit_results[0], trt_results[0], 2e-6));
}

TEST(Converters, ATenPReLUConvertsCorrectly) {
  const auto graph = R"IR(
      graph(%0 : Tensor,
            %1 : Float(1, strides=[1])):
        %3 : Tensor = aten::prelu(%0, %1)
        return (%3))IR";

  auto g = std::make_shared<torch::jit::Graph>();
  torch::jit::parseIR(graph, g.get());

  auto in = at::randint(-5, 5, {5}, {at::kCUDA});
  auto slope = at::randint(-5, 5, {1}, {at::kCUDA});

  auto params = trtorch::core::conversion::get_named_params(g->inputs(), {slope});
  auto jit_results = trtorch::tests::util::RunGraph(g, params, {in});

  in = at::clone(in);
  params = trtorch::core::conversion::get_named_params(g->inputs(), {slope});
  auto trt_results = trtorch::tests::util::RunGraphEngine(g, params, {in});

  ASSERT_TRUE(trtorch::tests::util::almostEqual(jit_results[0], trt_results[0], 2e-6));
}

TEST(Converters, ATenPReLUMultiChannelConvertsCorrectly) {
  const auto graph = R"IR(
      graph(%0 : Tensor,
            %1 : Float(10, strides=[1])):
        %3 : Tensor = aten::prelu(%0, %1)
        return (%3))IR";

  auto g = std::make_shared<torch::jit::Graph>();
  torch::jit::parseIR(graph, g.get());

  auto in = at::randint(-5, 5, {1, 10, 1, 1}, {at::kCUDA});
  auto slope = at::randint(-5, 5, {10}, {at::kCUDA});

  auto params = trtorch::core::conversion::get_named_params(g->inputs(), {slope});
  auto jit_results = trtorch::tests::util::RunGraph(g, params, {in});

  in = at::clone(in);
  params = trtorch::core::conversion::get_named_params(g->inputs(), {slope});
  auto trt_results = trtorch::tests::util::RunGraphEngine(g, params, {in});

  ASSERT_TRUE(trtorch::tests::util::almostEqual(jit_results[0], trt_results[0], 2e-6));
}

TEST(Converters, ATenLeakyReluConvertsCorrectly) {
  const auto graph = R"IR(
      graph(%0 : Tensor):
        %1 : float = prim::Constant[value=0.15]()
        %2 : Tensor = aten::leaky_relu(%0, %1)
        return (%2))IR";

  auto g = std::make_shared<torch::jit::Graph>();
  torch::jit::parseIR(graph, g.get());

  auto in = at::randint(-5, 5, {5}, {at::kCUDA});
  auto params = trtorch::core::conversion::get_named_params(g->inputs(), {});
  auto jit_results = trtorch::tests::util::RunGraph(g, params, {in});

  in = at::clone(in);
  params = trtorch::core::conversion::get_named_params(g->inputs(), {});
  auto trt_results = trtorch::tests::util::RunGraphEngine(g, params, {in});

  ASSERT_TRUE(trtorch::tests::util::almostEqual(jit_results[0], trt_results[0], 2e-6));
}

TEST(Converters, ATenEluConvertsCorrectly) {
  const auto graph = R"IR(
       graph(%x.1 : Tensor):
        %2 : float = prim::Constant[value=1.]()
        %3 : int = prim::Constant[value=1]()
        %result.2 : Tensor = aten::elu(%x.1, %2, %3, %3)
        return (%result.2))IR";

  auto g = std::make_shared<torch::jit::Graph>();
  torch::jit::parseIR(graph, g.get());

  auto in = at::randint(-5, 5, {1, 10, 1, 1}, {at::kCUDA});

  auto params = trtorch::core::conversion::get_named_params(g->inputs(), {});
  auto jit_results = trtorch::tests::util::RunGraph(g, params, {in});

  in = at::clone(in);
  params = trtorch::core::conversion::get_named_params(g->inputs(), {});
  auto trt_results = trtorch::tests::util::RunGraphEngine(g, params, {in});

  ASSERT_TRUE(trtorch::tests::util::almostEqual(jit_results[0], trt_results[0], 2e-6));
}

TEST(Converters, ATenGELUConvertsCorrectly) {
  const auto graph = R"IR(
      graph(%0 : Tensor):
        %3 : Tensor = aten::gelu(%0)
        return (%3))IR";

  auto g = std::make_shared<torch::jit::Graph>();
  torch::jit::parseIR(graph, &*g);

  auto in = at::randint(-5, 5, {5}, {at::kCUDA});

  auto params = trtorch::core::conversion::get_named_params(g->inputs(), {});
  auto jit_results = trtorch::tests::util::RunGraph(g, params, {in});

  in = at::clone(in);
  params = trtorch::core::conversion::get_named_params(g->inputs(), {});
  auto trt_results = trtorch::tests::util::RunGraphEngine(g, params, {in});

<<<<<<< HEAD
  // The official tensorrt plugin applies the Gelu activation x * Phi(x), where Phi is the Gaussian cdf, approximated
  // by: 0.5 * (1 + tanh(sqrt(2 / M_PI) * (x + 0.044715 * x^3))) and the pytorch uses c10::cuda::compat::normcdf to
  // compute Phi(x). So there's a difference here.
  ASSERT_TRUE(trtorch::tests::util::almostEqual(jit_results[0], trt_results[0], 4e-4));
=======
  // NOTE: The official tensorrt plugin applies the Gelu activation x * Phi(x), where Phi is the Gaussian cdf,
  // approximated by: 0.5 * (1 + tanh(sqrt(2 / M_PI) * (x + 0.044715 * x^3))) and the pytorch uses
  // c10::cuda::compat::normcdf to compute Phi(x). So there's a difference here and therefore the threshold is slightly
  // higher than other ops. One in ten runs will give you an out of normal threshold result

  ASSERT_TRUE(trtorch::tests::util::almostEqual(jit_results[0], trt_results[0], 5e-4));
>>>>>>> 54d5e4c3
}<|MERGE_RESOLUTION|>--- conflicted
+++ resolved
@@ -218,17 +218,10 @@
   params = trtorch::core::conversion::get_named_params(g->inputs(), {});
   auto trt_results = trtorch::tests::util::RunGraphEngine(g, params, {in});
 
-<<<<<<< HEAD
-  // The official tensorrt plugin applies the Gelu activation x * Phi(x), where Phi is the Gaussian cdf, approximated
-  // by: 0.5 * (1 + tanh(sqrt(2 / M_PI) * (x + 0.044715 * x^3))) and the pytorch uses c10::cuda::compat::normcdf to
-  // compute Phi(x). So there's a difference here.
-  ASSERT_TRUE(trtorch::tests::util::almostEqual(jit_results[0], trt_results[0], 4e-4));
-=======
   // NOTE: The official tensorrt plugin applies the Gelu activation x * Phi(x), where Phi is the Gaussian cdf,
   // approximated by: 0.5 * (1 + tanh(sqrt(2 / M_PI) * (x + 0.044715 * x^3))) and the pytorch uses
   // c10::cuda::compat::normcdf to compute Phi(x). So there's a difference here and therefore the threshold is slightly
   // higher than other ops. One in ten runs will give you an out of normal threshold result
 
-  ASSERT_TRUE(trtorch::tests::util::almostEqual(jit_results[0], trt_results[0], 5e-4));
->>>>>>> 54d5e4c3
+  ASSERT_TRUE(trtorch::tests::util::almostEqual(jit_results[0], trt_results[0], 4e-4));
 }