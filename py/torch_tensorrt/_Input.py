--- conflicted
+++ resolved
@@ -145,11 +145,7 @@
                     "Input shape specifications for inputs are required to be a List, tuple or torch.Size, found type: "
                     + str(type(self.shape["opt_shape"])) + " for opt_shape")
             else:
-<<<<<<< HEAD
-                internal_in.min = self.shape["opt_shape"]
-=======
                 internal_in.opt = self.shape["opt_shape"]
->>>>>>> cfbfbb43
 
             if not Input._supported_input_size_type(self.shape["max_shape"]):
                 raise TypeError(
